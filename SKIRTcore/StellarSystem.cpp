--- conflicted
+++ resolved
@@ -115,27 +115,6 @@
 
 void StellarSystem::launch(PhotonPackage* pp, int ell, double L) const
 {
-<<<<<<< HEAD
-    int h = 0;
-    int N = Ncomp();
-    double Lmean = _Lv[ell]/N; // the mean luminosity emitted from each stellar component
-    double X = _random->uniform();
-    if (X<_emissionBias)
-    {
-        // rescale the deviate from [0,_emissionBias[ to [0,N[
-        h = max(0,min(N-1,static_cast<int>(N*X/_emissionBias)));
-    }
-    else
-    {
-        // rescale the deviate from [_emissionBias,1[ to [0,1[
-        h = NR::locate_clip(_Xvv[ell],(X-_emissionBias)/(1.0-_emissionBias));
-    }
-    StellarComp* sc = _scv[h];
-    double Lh = sc->luminosity(ell);
-    double weight = 1.0/(1.0-_emissionBias+_emissionBias*Lmean/Lh);
-    sc->launch(pp,ell,L*weight);
-    pp->setStellarOrigin(h);
-=======
     // if there is only one component, simply launch from it
     int N = Ncomp();
     if (N == 1)
@@ -176,7 +155,6 @@
         }
         pp->setStellarOrigin(h);
     }
->>>>>>> ab9a630f
 }
 
 //////////////////////////////////////////////////////////////////////